--- conflicted
+++ resolved
@@ -14,6 +14,7 @@
     from rich.console import ConsoleOptions, RenderResult
     from rich.measure import Measurement
 
+VERSION = "1.0"
 
 BOXES = [
     "none",
@@ -101,7 +102,7 @@
         )
 
         console.print(
-            "[b]Rich CLI[/b] 🤑\n\n[dim]Rich text and formatting in the terminal\n",
+            f"[b]Rich CLI[/b] [cyan]v{VERSION}[/] 🤑\n\n[dim]Rich text and formatting in the terminal\n",
             justify="center",
         )
 
@@ -109,7 +110,6 @@
             "Usage: [b]rich[/b] [b][OPTIONS][/] [b cyan]<PATH or TEXT or '-'>\n"
         )
 
-        from rich import box
         from rich.panel import Panel
 
         options_table = Table(
@@ -141,10 +141,6 @@
                 options += f" {param.metavar}"
 
             options_table.add_row(opt1, opt2, highlighter(help))
-
-            # rv = param.get_help_record(ctx)
-            # if rv is not None:
-            #     opts.append(rv)
 
         console.print(
             Panel(
@@ -176,7 +172,6 @@
 @click.option("--text-right", "-R", is_flag=True, help="Justify text to right.")
 @click.option("--text-center", "-C", is_flag=True, help="Justify text to center.")
 @click.option("--text-full", "-F", is_flag=True, help="Full justify text.")
-<<<<<<< HEAD
 @click.option("--soft", is_flag=True, help="Soft wrap text (requires --print).")
 @click.option(
     "--expand", "-e", is_flag=True, help="Expand to full width (requires --panel)."
@@ -191,15 +186,21 @@
 @click.option(
     "--rule-style", metavar="STYLE", help="Rule style.", default="bright_green"
 )
-=======
-@click.option("--soft", "-o", is_flag=True, help="Soft wrap text (requires --print).")
-@click.option("--head", type=click.IntRange(min=1), default=None, help="Display head of the file.")
-@click.option("--tail", type=click.IntRange(min=1), default=None, help="Display tail of the file.")
-@click.option("--expand", "-e", is_flag=True, help="Expand to full width.")
-@click.option("--width", "-w", type=int, help="Width of output.", default=-1)
-@click.option("--max-width", "-W", type=int, help="Maximum width.", default=-1)
-@click.option("--style", "-s", metavar="STYLE", help="Text style", default="")
->>>>>>> 5c6ac2a7
+@click.option(
+    "--head",
+    "-h",
+    type=click.IntRange(min=1),
+    metavar="LINES",
+    default=None,
+    help="Display head of the file.",
+)
+@click.option(
+    "--tail",
+    type=click.IntRange(min=1),
+    metavar="LINES",
+    default=None,
+    help="Display tail of the file.",
+)
 @click.option(
     "--rule-char",
     metavar="CHARACTER(S)",
@@ -227,7 +228,7 @@
 )
 @click.option(
     "--theme",
-    "-t",
+    "-m",
     metavar="THEME",
     help="Syntax theme. [dim]See https://pygments.org/styles/",
     default="ansi_dark",
