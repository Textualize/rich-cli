# Rich CLI

Rich-cli is a command line toolbox for fancy output in the terminal, built with [Rich](https://github.com/Textualize/rich).

Use the `rich` command to highlight a variety of file types in the terminal, with specialized rendering for Markdown and JSON files. Additionally you can markup and format text from the command line.

![splash image](https://raw.githubusercontent.com/Textualize/rich-cli/main/imgs/rich-cli-splash.jpg)

## Installation

There are a few options for installing Rich-CLI.

### Windows / Linux

You can install Rich-CLI with [pipx](https://pypa.github.io/pipx/).

```
pipx install rich-cli
```

### MacOS

You can install Rich-CLI with [Homebrew](https://brew.sh/).

```
brew install rich
```

### Universal

<<<<<<< HEAD
Rich-CLI may be installed as a Python package.

ℹ️ It is reccomended to create a _virtual environment_ first, to avoid any dependency conflicts.
=======
Rich-CLI may be installed as a Python package, either using `pip`:
>>>>>>> b2d8dda7

```
python -m pip install rich-cli
```

Or using `conda` or `mamba`:

```
mamba install -c conda-forge rich-cli
```

## Rich command

Once installed you should have the `rich` command in your path. Run the following to see usage / help:

```
rich --help
```

## Syntax highlighting

To syntax highlight a file enter `rich` followed by a path. Many file formats are supported.

```
rich loop.py
```

![syntax1](https://raw.githubusercontent.com/Textualize/rich-cli/main/imgs/syntax1.png)

Add the `--line-number` or `-n` switch to enable line numbers. Add `--guides` or `-g` to enable indentation guides.

```
rich loop.py -n -g
```

![syntax2](https://raw.githubusercontent.com/Textualize/rich-cli/main/imgs/syntax2.png)

You can specify a [theme](https://pygments.org/styles/) with `--theme`.

```
rich loop.py --theme dracula
```

You can set the default theme via the `RICH_THEME` environment variable. So the following is equivalent to the above command:

```
RICH_THEME=dracula rich loop.py
```

![syntax3](https://raw.githubusercontent.com/Textualize/rich-cli/main/imgs/syntax3.png)

By default, `rich` will wrap lines if they don't fit within the available width. You can disable this behavior with `--no-wrap`.

`Rich` will try to deduce the format of the via from the filename. If you want to override the auto-detected _lexer_ you can explicitly set it with the `--lexer` or `-x` switch.

## Markdown

You can request markdown rendering by adding the `--markdown` switch or `-m`. If the file ends with `.md` markdown will be auto-detected.

```
rich README.md
```

![markdown1](https://raw.githubusercontent.com/Textualize/rich-cli/main/imgs/markdown1.png)

If your terminal supports hyperlinks, you can add `--hyperlinks` or `-y` which will output hyperlinks rather than full URLs.

```
rich README.md --hyperlinks
```

## Jupyter notebook

You can request Jupyter notebook rendering by adding the `--ipynb` switch. If the file ends with `.ipynb` Jupyter notebook will be auto-detected.

```
rich notebook.ipynb
```

All options that apply to syntax highlighting can be applied to code cells, and all options that apply to Markdown can be
applied to Markdown cells.

## JSON

You can request JSON pretty formatting and highlighting with the `--json` or `-j` switches. If the file ends with `.json` then JSON will be auto-detected.

```
rich cats.json
```

![json1](https://raw.githubusercontent.com/Textualize/rich-cli/main/imgs/json1.png)

## CSV

Rich can display the contents of a CSV (or TSV) as a table. If the file ends with `.csv` or `.tsv` then CSV will be auto-detected.

```
rich deniro.csv
```

![csv1](https://raw.githubusercontent.com/Textualize/rich-cli/main/imgs/csv1.png)

### Rules

You can render a horizontal rule with `--rule` or `-u`. Specify a rule style with `--rule-style`. Set the character(s) to render the line with `--rule-char`.

```
rich "Hello [b]World[/b]!" --rule
rich "Hello [b]World[/b]!" --rule --rule-style "red"
rich "Hello [b]World[/b]!" --rule --rule-style "red" --rule-char "="
```

![syntax1](https://raw.githubusercontent.com/Textualize/rich-cli/main/imgs/rules1.png)

## Pager

Add `--pager` to display the content with a built in pager application.

Scroll the pager with cursor keys, page up/down, home, end. Alternatively use the scrollbar which will be visible to the right of the terminal. Or use the vi navigation (j, k, ctrl_d, ctrl-u).

```
rich __main__.py -n -g --theme monokai --pager
```

![pager](https://raw.githubusercontent.com/Textualize/rich-cli/main/imgs/pager1.png)

## Network

The `rich` command can read files from the internet you give it a URL starting with `http://` or `https://`.

```
rich https://raw.githubusercontent.com/Textualize/rich-cli/main/README.md --markdown
```

![network](https://raw.githubusercontent.com/Textualize/rich-cli/main/imgs/network1.png)

## Exporting

In addition to rendering to the console, `rich` can write an HTML file. This works with any command. Add `--export-html` or `-o` followed by the output path.

```
rich README.md -o readme.html
```

After running this command you should find a "readme.html" in your current working directory.

## Rich Printing

If you add the `--print` or `--p` option then Rich will treat the first argument as [console markup](https://rich.readthedocs.io/en/latest/markup.html) which allows you to insert styles with a markup similar in design to bbcode.

```
rich "Hello, [bold magenta]World[/]!" --print
```

![printing1](https://raw.githubusercontent.com/Textualize/rich-cli/main/imgs/printing1.png)

### Soft wrapping

Rich will word wrap your text by default by inserting newlines where appropriate. If you don't want this behavior you can enable _soft_ wrapping with `--soft`.

## Reading from Stdin

Where `rich` accepts a path, you can enter `-` which reads the content from stdin. You may want this if you are piping output from another process.

Note that when rich isn't writing directly to the terminal it will disable ansi color codes, so you may want to add `--force-terminal` or `-F` to tell `rich` you want to keep ansi codes in the output.

```
cat README.md | rich - --markdown --force-terminal
```

## General Options

There are a number of additional switches you may add to modify the content rendered to the terminal. These options are universal and apply to all of the above features.

### Style

You can set a style to apply to the output with `--style` or `-s`. The styles are specified with [this syntax](https://rich.readthedocs.io/en/latest/style.html).

```
rich "Hello, [b]World[/b]!" --print --style "on blue"
```

![style1](https://raw.githubusercontent.com/Textualize/rich-cli/main/imgs/style1.png)

### Alignment

You can align output to the left, center, or right with the `--left`, `--center`, or `--right` options, or their single letter counterparts: `-l`, `-c`, or `-r`.

```
rich "Hello [b]World[/b]!" --print --center
```

![alignment1](https://raw.githubusercontent.com/Textualize/rich-cli/main/imgs/alignment1.png)

### Width

You can set the width of the output with `--width` or `-w` and the desired width. Note that the default behavior is to wrap text.

```
rich "I must not fear. Fear is the mind-killer. Fear is the little-death that brings total obliteration." -p -w 40
```

![width](https://raw.githubusercontent.com/Textualize/rich-cli/main/imgs/width1.png)

### Text Justify

You can set how `rich` will justify text with `--text-left`, `--text-right`, `--text-center`, and `--text-full`; or the single letter equivalents: `-L`, `-R`, `-C`, and `-F`.

The difference between `--left` and `--text-left` may not be obvious unless you specify the width of the output. The `--left`, `--center`, and `--right` options will center the block of text within the terminal dimensions. Whereas, the `--text-left`, `--text-center`, and `--text-right` options define how text is rendered _within_ that block.

In the following examples, we specify a width of 40 (`-w 40`) which is center aligned with the `-c` switch. Note how the `-R`, `-C` and `-F` apply the text justification within the 40 character block:

```
rich "I must not fear. Fear is the mind-killer. Fear is the little-death that brings total obliteration." -p -w 40 -c -L
rich "I must not fear. Fear is the mind-killer. Fear is the little-death that brings total obliteration." -p -w 40 -c -R
rich "I must not fear. Fear is the mind-killer. Fear is the little-death that brings total obliteration." -p -w 40 -c -C
rich "I must not fear. Fear is the mind-killer. Fear is the little-death that brings total obliteration." -p -w 40 -c -F
```

### Padding

You can apply _padding_ around the output with `--padding` or `-d`.

```
rich "Hello [b]World[/b]!" -p -c --padding 3 --style "on blue"
```

![padding1](https://raw.githubusercontent.com/Textualize/rich-cli/main/imgs/padding1.png)

### Panel

You can draw a _panel_ around content with `--panel` or `-a`, which takes one of a number of [styles](https://rich.readthedocs.io/en/latest/appendix/box.html).

```
rich "Hello, [b]World[/b]!" -p -a heavy
```

![panel1](https://raw.githubusercontent.com/Textualize/rich-cli/main/imgs/panel1.png)<|MERGE_RESOLUTION|>--- conflicted
+++ resolved
@@ -28,13 +28,7 @@
 
 ### Universal
 
-<<<<<<< HEAD
-Rich-CLI may be installed as a Python package.
-
-ℹ️ It is reccomended to create a _virtual environment_ first, to avoid any dependency conflicts.
-=======
 Rich-CLI may be installed as a Python package, either using `pip`:
->>>>>>> b2d8dda7
 
 ```
 python -m pip install rich-cli
